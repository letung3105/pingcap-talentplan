//! Provides simple data structures with associated methods that help with storing data in
//! key-value pairs.

#![deny(missing_docs, missing_debug_implementations)]

// TODO: add logging library

pub mod engines;
pub mod error;
pub mod proto;

pub use engines::{KvStore, SledKvsEngine};
pub use error::{Error, ErrorKind, Result};
pub use proto::{KvsClient, KvsServer};

use std::path::PathBuf;
use std::str::FromStr;

/// Define the interface of a key-value store
pub trait KvsEngine {
    /// Sets a value to a key.
    fn set(&mut self, key: String, value: String) -> Result<()>;

    /// Returns the value of a key, if the key exists. Otherwise, returns `None`.
    fn get(&mut self, key: String) -> Result<Option<String>>;

    /// Removes a key.
    fn remove(&mut self, key: String) -> Result<()>;
}

<<<<<<< HEAD
=======
impl KvsEngine {
    /// Create a new object that implements the trait `KvsEngine`
    pub fn open<P>(data_path: P, engine_variant: KvsEngineVariant) -> Result<Box<dyn KvsEngine>>
    where
        P: Into<PathBuf>,
    {
        Ok(match engine_variant {
            KvsEngineVariant::Kvs => Box::new(KvStore::open(data_path)?),
            KvsEngineVariant::Sled => Box::new(SledKvsEngine::open(data_path)?),
        })
    }
}

impl std::fmt::Debug for dyn KvsEngine {
    fn fmt(&self, f: &mut std::fmt::Formatter<'_>) -> std::fmt::Result {
        write!(f, "Key-value store engine")
    }
}

>>>>>>> 1f3e317f
/// Different engines that can be used for the key-value store
#[derive(Debug)]
pub enum KvsEngineVariant {
    /// Default engine provided by the library
    Kvs,
    /// Uses the in-memory key-value store `sled`
    Sled,
}

impl FromStr for KvsEngineVariant {
    type Err = Error;

    fn from_str(s: &str) -> Result<Self> {
        let name = s.to_lowercase();
        match name.as_str() {
            "kvs" => Ok(Self::Kvs),
            "sled" => Ok(Self::Sled),
            _ => Err(Error::new(ErrorKind::InvalidKvsEngineVariant)),
        }
    }
}<|MERGE_RESOLUTION|>--- conflicted
+++ resolved
@@ -28,8 +28,6 @@
     fn remove(&mut self, key: String) -> Result<()>;
 }
 
-<<<<<<< HEAD
-=======
 impl KvsEngine {
     /// Create a new object that implements the trait `KvsEngine`
     pub fn open<P>(data_path: P, engine_variant: KvsEngineVariant) -> Result<Box<dyn KvsEngine>>
@@ -49,7 +47,6 @@
     }
 }
 
->>>>>>> 1f3e317f
 /// Different engines that can be used for the key-value store
 #[derive(Debug)]
 pub enum KvsEngineVariant {
